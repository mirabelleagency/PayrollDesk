--- conflicted
+++ resolved
@@ -2,8 +2,4 @@
 
 # Central place to define the application version shown in the UI and
 # reported by the FastAPI app metadata.
-<<<<<<< HEAD
-__version__ = "2.15.0"
-=======
-__version__ = "2.18.0"
->>>>>>> 823f2356
+__version__ = "2.18.0"